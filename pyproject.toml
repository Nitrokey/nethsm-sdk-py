[build-system]
requires = ["flit_core >=3.2,<4"]
build-backend = "flit_core.buildapi"

[project]
name = "nethsm"
authors = [{ name = "Nitrokey", email = "pypi@nitrokey.com" },]
readme = "README.md"
requires-python = ">=3.9"
license = {file = "LICENSE"}
classifiers = ["License :: OSI Approved :: Apache Software License"]
dynamic = ["version", "description"]
dependencies = [
<<<<<<< HEAD
  "cryptography >=41.0",
  "urllib3 >=2.0,<2.1",
  "typing_extensions ~= 4.3.0",
=======
  "certifi",
>>>>>>> 4af6e714
  "python-dateutil",
  "typing_extensions ~= 4.3.0",
  "urllib3 >=2.0,<2.1",
]

[project.urls]
Source = "https://github.com/Nitrokey/nethsm-sdk-py"


[project.optional-dependencies]
dev = [
  "black >=22.1.0,<23",
  "flake8",
  "flit >=3.2,<4",
  "ipython",
  "isort",
  "mypy >=1.4,<1.5",
  "pyinstaller ==5.9.0",
  "pyinstaller-versionfile ==2.1.1; sys_platform=='win32'",
  "pytest",
  "pytest-reporter-html1",
  "docker",
  "pycryptodome",
  "requests",
  "types-python-dateutil",
  "types-requests",
  "pytest-cov",
  "cryptography",
  "pyyaml",
]

[tool.pytest.ini_options]
testpaths = ["tests"]
# ignore InsecureRequestWarning from urllib3
filterwarnings = ["ignore::urllib3.exceptions.InsecureRequestWarning"]

[tool.black]
target-version = ["py39"]
extend-exclude = 'nethsm/client'

[tool.isort]
py_version = "39"
profile = "black"
extend_skip = ["nethsm/client"]

[tool.mypy]
show_error_codes = true
strict = true
python_version = "3.9"

# disable strict checks for the auto-generated code, see
# - https://github.com/python/mypy/issues/11401
# - https://mypy.readthedocs.io/en/stable/existing_code.html#introduce-stricter-options
[[tool.mypy.overrides]]
module = "nethsm.client.*"
check_untyped_defs = false
disallow_any_generics = false
disallow_incomplete_defs = false
disallow_subclassing_any = false
disallow_untyped_calls = false
disallow_untyped_decorators = false
disallow_untyped_defs = false
no_implicit_reexport = false
strict_concatenate = false
strict_equality = false
warn_unused_ignores = false
warn_return_any = false<|MERGE_RESOLUTION|>--- conflicted
+++ resolved
@@ -11,16 +11,11 @@
 classifiers = ["License :: OSI Approved :: Apache Software License"]
 dynamic = ["version", "description"]
 dependencies = [
-<<<<<<< HEAD
   "cryptography >=41.0",
   "urllib3 >=2.0,<2.1",
   "typing_extensions ~= 4.3.0",
-=======
   "certifi",
->>>>>>> 4af6e714
   "python-dateutil",
-  "typing_extensions ~= 4.3.0",
-  "urllib3 >=2.0,<2.1",
 ]
 
 [project.urls]
